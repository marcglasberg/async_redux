--- conflicted
+++ resolved
@@ -1314,23 +1314,6 @@
 The **business** directory holds the business layer stuff, including the store, state, and code to
 access the database and to persist the state to disk.
 
-<<<<<<< HEAD
-	business
-		lib
-		test
-		pubspec.yaml
-
-	client
-		lib
-		test
-		pubspec.yaml
-
-Edit the `client/pubspec.yaml` file to contain this:
-
-	dependencies:
-	  business:
-		path: ../business/
-=======
 ```
 ├── business
 │   ├── lib
@@ -1349,7 +1332,6 @@
   business:
     path: ../business/
 ```
->>>>>>> 2b8836a6
 
 However, `business/pubspec.yaml` should contain no references to the **client**.
 This guarantees the **client** code can use the **business** code,
@@ -1359,65 +1341,6 @@
 and only then create directories like `actions`, `models`, `dao` or other.
 
 Note that AsyncRedux has no separate reducers nor middleware, so this simplifies the directory structure
-<<<<<<< HEAD
-in relation to vanilla Redux.
-
-Your final directory structure would then look something like this:
-
-	business
-		lib
-			login
-				actions
-					login_action.dart
-					logout_action.dart
-					...
-				models
-					login_state.dart
-			todos
-				actions
-					...
-				models
-					todos_state.dart
-					todo.dart
-			users
-				actions
-				   create_user_action.dart
-				   change_user_action.dart
-				   delete_user_action.dart
-				   ...
-				models
-				   user.dart
-		test
-			login
-				login_STATE_test.dart
-				login_action_test.dart
-				logout_action_test.dart
-				...
-			todos
-				todos_STATE_test.dart
-				todo_test.dart
-			users
-				user_test.dart
-		pubspec.yaml
-		...
-
-	client
-		lib
-			login
-				login_connector_widget.dart
-				login_widget.dart
-			todos
-				todos_connector_widget.dart
-				todos_widget.dart
-		test
-			login
-				login_CONNECTOR_test.dart
-				login_PRESENTATION.dart
-			todos
-				todos_CONNECTOR_test.dart
-				todos_PRESENTATION.dart
-		pubspec.yaml
-=======
 in relation to vanilla Redux. 
 
 Your final directory structure would then look something like this:   
@@ -1476,7 +1399,6 @@
     │       └── todos_PRESENTATION.dart
     └── pubspec.yaml
 ```
->>>>>>> 2b8836a6
 
 ***
 
@@ -1492,11 +1414,7 @@
 * <a href="https://pub.dev/packages/async_redux">async_redux</a>
 * <a href="https://pub.dev/packages/align_positioned">align_positioned</a>
 * <a href="https://pub.dev/packages/network_to_file_image">network_to_file_image</a>
-<<<<<<< HEAD
-* <a href="https://pub.dev/packages/align_positioned">align_positioned</a>
-=======
 * <a href="https://pub.dev/packages/matrix4_transform">matrix4_transform</a> 
->>>>>>> 2b8836a6
 * <a href="https://pub.dev/packages/back_button_interceptor">back_button_interceptor</a>
 * <a href="https://pub.dev/packages/indexed_list_view">indexed_list_view</a> 
 * <a href="https://pub.dev/packages/animated_size_and_fade">animated_size_and_fade</a>
